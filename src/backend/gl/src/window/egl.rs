--- conflicted
+++ resolved
@@ -30,13 +30,9 @@
     display: egl::Display,
     config: egl::Config,
     context: egl::Context,
-<<<<<<< HEAD
-    pbuffer: egl::Surface,
-=======
     /// Dummy pbuffer (1x1).
     /// Required for `eglMakeCurrent` on platforms that doesn't supports `EGL_KHR_surfaceless_context`.
     pbuffer: Option<egl::Surface>,
->>>>>>> 631547db
     wl_display: Option<*mut raw::c_void>,
 }
 
@@ -162,13 +158,6 @@
             version,
             display_extensions
         );
-<<<<<<< HEAD
-        if version < (1, 4) {
-            log::error!("EGL supported version is only {:?}", version);
-            return Err(hal::UnsupportedBackend);
-        }
-=======
->>>>>>> 631547db
 
         if log::max_level() >= log::LevelFilter::Trace {
             log::trace!("Configurations:");
@@ -207,11 +196,6 @@
             }
         };
 
-<<<<<<< HEAD
-        let pbuffer = {
-            let attributes = [egl::WIDTH, 1, egl::HEIGHT, 1, egl::NONE];
-            egl.create_pbuffer_surface(display, config, &attributes)
-=======
         // Testing if context can be binded without surface
         // and creating dummy pbuffer surface if not.
         let pbuffer = if egl.upcast::<egl::EGL1_5>().is_none()
@@ -220,16 +204,12 @@
             let attributes = [egl::WIDTH, 1, egl::HEIGHT, 1, egl::NONE];
             egl.create_pbuffer_surface(display, config, &attributes)
                 .map(Some)
->>>>>>> 631547db
                 .map_err(|e| {
                     log::warn!("Error in create_pbuffer_surface: {:?}", e);
                     hal::UnsupportedBackend
                 })?
-<<<<<<< HEAD
-=======
         } else {
             None
->>>>>>> 631547db
         };
 
         Ok(Self {
@@ -327,13 +307,8 @@
             .egl
             .make_current(
                 inner.display,
-<<<<<<< HEAD
-                Some(inner.pbuffer),
-                Some(inner.pbuffer),
-=======
                 inner.pbuffer,
                 inner.pbuffer,
->>>>>>> 631547db
                 Some(inner.context),
             )
             .unwrap();
@@ -504,11 +479,7 @@
     raw: egl::Surface,
     display: egl::Display,
     context: egl::Context,
-<<<<<<< HEAD
-    pbuffer: egl::Surface,
-=======
     pbuffer: Option<egl::Surface>,
->>>>>>> 631547db
     presentable: bool,
     wl_window: Option<*mut raw::c_void>,
     pub(crate) swapchain: Option<Swapchain>,
@@ -659,16 +630,7 @@
         self.egl.swap_buffers(self.display, self.raw).unwrap();
 
         self.egl
-<<<<<<< HEAD
-            .make_current(
-                self.display,
-                Some(self.pbuffer),
-                Some(self.pbuffer),
-                Some(self.context),
-            )
-=======
             .make_current(self.display, self.pbuffer, self.pbuffer, Some(self.context))
->>>>>>> 631547db
             .unwrap();
 
         Ok(None)
